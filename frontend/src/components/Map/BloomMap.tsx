--- conflicted
+++ resolved
@@ -1,10 +1,6 @@
 import { Map } from 'react-map-gl/mapbox';
-<<<<<<< HEAD
-import { useState, useCallback, memo, useMemo } from 'react';
-=======
-import { useCallback } from 'react';
+import { useCallback, memo, useMemo } from 'react';
 import { useLayerStore } from '../../state/useLayerStore';
->>>>>>> 6dfcd3a3
 import VegetationLayer from './VegetationLayer';
 import ClimateLayer from './ClimateLayer';
 import PollenLayer from './PollenLayer';
@@ -14,17 +10,8 @@
   mapboxAccessToken: string;
 }
 
-<<<<<<< HEAD
 const BloomMap = memo(function BloomMap({ mapboxAccessToken }: BloomMapProps) {
-  const [viewState, setViewState] = useState({
-    longitude: 0,
-    latitude: 0,
-    zoom: 1
-  });
-=======
-export default function BloomMap({ mapboxAccessToken }: BloomMapProps) {
-  const { activeLayer, mapView, setMapView } = useLayerStore();
->>>>>>> 6dfcd3a3
+  const { mapView, setMapView } = useLayerStore();
 
   // Handle map view state changes for proper scaling
   const handleViewStateChange = useCallback((evt: { viewState: { longitude: number; latitude: number; zoom: number } }) => {
