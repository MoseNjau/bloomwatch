import { Map } from 'react-map-gl/mapbox';
import { useCallback, memo, useMemo } from 'react';
import { useLayerStore } from '../../state/useLayerStore';
import { useCropStore } from '../../state/useCropStore';
import VegetationLayer from './VegetationLayer';
import ClimateLayer from './ClimateLayer';
import PollenLayer from './PollenLayer';
import NASANDVILayer from './NASANDVILayer';
import NASAEVILayer from './NASAEVILayer';
import NASAVIIRSLayer from './NASAVIIRSLayer';
import BloomPointsLayer from './BloomPointsLayer';
import BloomDetectionLayer from './BloomDetectionLayer';
<<<<<<< HEAD
import { KENYA_CENTER } from '../../types/crops';
// import { getPerformanceSettings } from '../../utils/mapScaling';
=======
>>>>>>> 06a37afe

interface BloomMapProps {
  mapboxAccessToken: string;
}

<<<<<<< HEAD
export default function BloomMap({ mapboxAccessToken }: BloomMapProps) {
  const { activeLayer } = useLayerStore();
  const { nasaLayerType, useNASAData } = useCropStore();

  // Set default view to Kenya
  const [viewState, setViewState] = useState({
    longitude: KENYA_CENTER.longitude,
    latitude: KENYA_CENTER.latitude,
    zoom: KENYA_CENTER.zoom
  });
=======
const BloomMap = memo(function BloomMap({ mapboxAccessToken }: BloomMapProps) {
  const { mapView, setMapView } = useLayerStore();
>>>>>>> 06a37afe

  // Handle map view state changes for proper scaling
  const handleViewStateChange = useCallback((evt: { viewState: { longitude: number; latitude: number; zoom: number } }) => {
    setMapView(evt.viewState);
  }, [setMapView]);

  // Use consistent map style for all layers
  const mapStyle = "mapbox://styles/mapbox/satellite-streets-v12";

<<<<<<< HEAD
  const renderActiveLayer = () => {
    // For bloom layer, show bloom points
    if (activeLayer === 'bloom') {
      return (
        <>
          <BloomPointsLayer />
        </>
      );
    }

    // For vegetation layer, check if we should use NASA data
    if (activeLayer === 'vegetation' && useNASAData) {
      switch (nasaLayerType) {
        case 'NDVI':
          return <NASANDVILayer />;
        case 'EVI':
          return <NASAEVILayer />;
        case 'VIIRS_NDVI':
          return <NASAVIIRSLayer />;
        default:
          return <NASANDVILayer />;
      }
    }

    // Default layer rendering
    switch (activeLayer) {
      case 'vegetation':
        return <VegetationLayer />;
      case 'climate':
        return <ClimateLayer />;
      case 'pollen':
        return <PollenLayer />;
      default:
        return <BloomDetectionLayer />;
    }
  };

  return (
    <div style={{ position: 'relative', width: '100%', height: '100%' }}>
      <Map
        mapboxAccessToken={mapboxAccessToken}
        {...viewState}
        onMove={handleViewStateChange}
        style={{ width: '100%', height: '100%' }}
        mapStyle={mapStyle}
        antialias={true}
        minZoom={0}
        maxZoom={20}
        projection="globe"
      >
        {renderActiveLayer()}
      </Map>
    </div>
=======
  // Render all layers but control visibility for faster switching
  const allLayers = useMemo(() => ({
    bloom: <BloomDetectionLayer />,
    vegetation: <VegetationLayer />,
    climate: <ClimateLayer />,
    pollen: <PollenLayer />
  }), []);

  return (
    <Map
      mapboxAccessToken={mapboxAccessToken}
      {...mapView}
      onMove={handleViewStateChange}
      style={{ width: '100%', height: '100%' }}
      mapStyle={mapStyle}
      antialias={true}
      minZoom={0}
      maxZoom={20}
      projection="globe"
    >
      {/* Render all layers for instant switching */}
      {allLayers.bloom}
      {allLayers.vegetation}
      {allLayers.climate}
      {allLayers.pollen}
    </Map>
>>>>>>> 06a37afe
  );
});

export default BloomMap;<|MERGE_RESOLUTION|>--- conflicted
+++ resolved
@@ -10,17 +10,13 @@
 import NASAVIIRSLayer from './NASAVIIRSLayer';
 import BloomPointsLayer from './BloomPointsLayer';
 import BloomDetectionLayer from './BloomDetectionLayer';
-<<<<<<< HEAD
 import { KENYA_CENTER } from '../../types/crops';
 // import { getPerformanceSettings } from '../../utils/mapScaling';
-=======
->>>>>>> 06a37afe
 
 interface BloomMapProps {
   mapboxAccessToken: string;
 }
 
-<<<<<<< HEAD
 export default function BloomMap({ mapboxAccessToken }: BloomMapProps) {
   const { activeLayer } = useLayerStore();
   const { nasaLayerType, useNASAData } = useCropStore();
@@ -31,10 +27,6 @@
     latitude: KENYA_CENTER.latitude,
     zoom: KENYA_CENTER.zoom
   });
-=======
-const BloomMap = memo(function BloomMap({ mapboxAccessToken }: BloomMapProps) {
-  const { mapView, setMapView } = useLayerStore();
->>>>>>> 06a37afe
 
   // Handle map view state changes for proper scaling
   const handleViewStateChange = useCallback((evt: { viewState: { longitude: number; latitude: number; zoom: number } }) => {
@@ -44,7 +36,6 @@
   // Use consistent map style for all layers
   const mapStyle = "mapbox://styles/mapbox/satellite-streets-v12";
 
-<<<<<<< HEAD
   const renderActiveLayer = () => {
     // For bloom layer, show bloom points
     if (activeLayer === 'bloom') {
@@ -98,34 +89,6 @@
         {renderActiveLayer()}
       </Map>
     </div>
-=======
-  // Render all layers but control visibility for faster switching
-  const allLayers = useMemo(() => ({
-    bloom: <BloomDetectionLayer />,
-    vegetation: <VegetationLayer />,
-    climate: <ClimateLayer />,
-    pollen: <PollenLayer />
-  }), []);
-
-  return (
-    <Map
-      mapboxAccessToken={mapboxAccessToken}
-      {...mapView}
-      onMove={handleViewStateChange}
-      style={{ width: '100%', height: '100%' }}
-      mapStyle={mapStyle}
-      antialias={true}
-      minZoom={0}
-      maxZoom={20}
-      projection="globe"
-    >
-      {/* Render all layers for instant switching */}
-      {allLayers.bloom}
-      {allLayers.vegetation}
-      {allLayers.climate}
-      {allLayers.pollen}
-    </Map>
->>>>>>> 06a37afe
   );
 });
 
